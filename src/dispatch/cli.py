import logging
import os
import sys

import click
import uvicorn
from alembic import command as alembic_command
from alembic.config import Config as AlembicConfig
from tabulate import tabulate
from uvicorn import main as uvicorn_main

from dispatch import __version__, config

from .main import *  # noqa
from .database import Base, engine
from .exceptions import DispatchException
from .plugins.base import plugins
from .scheduler import scheduler
from .logging import configure_logging

os.environ["OAUTHLIB_INSECURE_TRANSPORT"] = "1"

log = logging.getLogger(__name__)


def abort_if_false(ctx, param, value):
    if not value:
        ctx.abort()


@click.group()
@click.version_option(version=__version__)
def dispatch_cli():
    """Command-line interface to Dispatch."""
    configure_logging()


@dispatch_cli.group("plugins")
def plugins_group():
    """All commands for plugin manipulation."""
    pass


@plugins_group.command("list")
def list_plugins():
    """Shows all available plugins"""
    table = []
    for p in plugins.all():
        table.append([p.title, p.slug, p.version, p.type, p.author, p.description])
    click.secho(
        tabulate(table, headers=["Title", "Slug", "Version", "Type", "Author", "Description"]),
        fg="blue",
    )


def sync_triggers():
    from sqlalchemy_searchable import sync_trigger

    sync_trigger(engine, "tag", "search_vector", ["name"])
    sync_trigger(engine, "definition", "search_vector", ["text"])
    sync_trigger(engine, "incident", "search_vector", ["name", "title", "description"])
    sync_trigger(
        engine, "individual_contact", "search_vector", ["name", "title", "company", "notes"]
    )
    sync_trigger(engine, "team_contact", "search_vector", ["name", "company", "notes"])
    sync_trigger(engine, "term", "search_vector", ["text"])
    sync_trigger(engine, "document", "search_vector", ["name"])
    sync_trigger(engine, "incident_type", "search_vector", ["name", "description"])
    sync_trigger(engine, "policy", "search_vector", ["name", "description"])
    sync_trigger(engine, "service", "search_vector", ["name"])
    sync_trigger(engine, "task", "search_vector", ["description"])
    sync_trigger(engine, "plugin", "search_vector", ["title"])


@dispatch_cli.group("database")
def dispatch_database():
    """Container for all dispatch database commands."""
    pass


@dispatch_database.command("sync-triggers")
def database_trigger_sync():
    """Ensures that all database triggers have been installed."""
    sync_triggers()

    click.secho("Success.", fg="green")


@dispatch_database.command("init")
def init_database():
    """Initializes a new database."""
    from sqlalchemy_utils import create_database, database_exists

    if not database_exists(str(config.SQLALCHEMY_DATABASE_URI)):
        create_database(str(config.SQLALCHEMY_DATABASE_URI))
    Base.metadata.create_all(engine)
    alembic_path = os.path.join(os.path.dirname(os.path.realpath(__file__)), "alembic.ini")
    alembic_cfg = AlembicConfig(alembic_path)
    alembic_command.stamp(alembic_cfg, "head")

    sync_triggers()
    click.secho("Success.", fg="green")


@dispatch_database.command("restore")
@click.option("--dump-file", default="dispatch-backup.dump", help="Path to a PostgreSQL dump file.")
def restore_database(dump_file):
    """Restores the database via pg_restore."""
    import sh
    from sh import psql, createdb
    from dispatch.config import (
        DATABASE_HOSTNAME,
        DATABASE_NAME,
        DATABASE_PORT,
        DATABASE_CREDENTIALS,
    )

    username, password = str(DATABASE_CREDENTIALS).split(":")

    try:
        print(
            createdb(
                "-h",
                DATABASE_HOSTNAME,
                "-p",
                DATABASE_PORT,
                "-U",
                username,
                DATABASE_NAME,
                _env={"PGPASSWORD": password},
            )
        )
    except sh.ErrorReturnCode_1:
        print("Database already exists.")

    print(
        psql(
            "-h",
            DATABASE_HOSTNAME,
            "-p",
            DATABASE_PORT,
            "-U",
            username,
            "-d",
            DATABASE_NAME,
            "-f",
            dump_file,
            _env={"PGPASSWORD": password},
        )
    )
    click.secho("Success.", fg="green")


@dispatch_database.command("dump")
def dump_database():
    """Dumps the database via pg_dump."""
    from sh import pg_dump
    from dispatch.config import (
        DATABASE_HOSTNAME,
        DATABASE_NAME,
        DATABASE_PORT,
        DATABASE_CREDENTIALS,
    )

    username, password = str(DATABASE_CREDENTIALS).split(":")

    pg_dump(
        "-f",
        "dispatch-backup.dump",
        "-h",
        DATABASE_HOSTNAME,
        "-p",
        DATABASE_PORT,
        "-U",
        username,
        DATABASE_NAME,
        _env={"PGPASSWORD": password},
    )


@dispatch_database.command("drop")
@click.option("--yes", is_flag=True, help="Silences all confirmation prompts.")
def drop_database(yes):
    """Drops all data in database."""
    from sqlalchemy_utils import drop_database

    if yes:
        drop_database(str(config.SQLALCHEMY_DATABASE_URI))
        click.secho("Success.", fg="green")

    if click.confirm(f"Are you sure you want to drop: '{config.DATABASE_HOSTNAME}:{config.DATABASE_NAME}'?"):
        drop_database(str(config.SQLALCHEMY_DATABASE_URI))
        click.secho("Success.", fg="green")


@dispatch_database.command("upgrade")
@click.option(
    "--tag", default=None, help="Arbitrary 'tag' name - can be used by custom env.py scripts."
)
@click.option(
    "--sql",
    is_flag=True,
    default=False,
    help="Don't emit SQL to database - dump to standard output instead.",
)
@click.option("--revision", nargs=1, default="head", help="Revision identifier.")
def upgrade_database(tag, sql, revision):
    """Upgrades database schema to newest version."""
    from sqlalchemy_utils import database_exists, create_database
    from alembic.migration import MigrationContext

    alembic_path = os.path.join(os.path.dirname(os.path.realpath(__file__)), "alembic.ini")
    alembic_cfg = AlembicConfig(alembic_path)
    if not database_exists(str(config.SQLALCHEMY_DATABASE_URI)):
        create_database(str(config.SQLALCHEMY_DATABASE_URI))
        Base.metadata.create_all(engine)
        alembic_command.stamp(alembic_cfg, "head")
    else:
<<<<<<< HEAD
        conn = engine.connect()
        context = MigrationContext.configure(conn)
        current_rev = context.get_current_revision()
        if not current_rev:
=======
        if not alembic_command.current(alembic_cfg):
>>>>>>> 950ff2db
            Base.metadata.create_all(engine)
            alembic_command.stamp(alembic_cfg, "head")
        else:
            alembic_command.upgrade(alembic_cfg, revision, sql=sql, tag=tag)
<<<<<<< HEAD

    sync_triggers()
=======
>>>>>>> 950ff2db
    click.secho("Success.", fg="green")


@dispatch_database.command("heads")
def head_database():
    """Shows the heads of the database."""
    alembic_path = os.path.join(os.path.dirname(os.path.realpath(__file__)), "alembic.ini")
    alembic_cfg = AlembicConfig(alembic_path)
    alembic_command.heads(alembic_cfg)


@dispatch_database.command("history")
def history_database():
    """Shows the history of the database."""
    alembic_path = os.path.join(os.path.dirname(os.path.realpath(__file__)), "alembic.ini")
    alembic_cfg = AlembicConfig(alembic_path)
    alembic_command.history(alembic_cfg)


@dispatch_database.command("downgrade")
@click.option(
    "--tag", default=None, help="Arbitrary 'tag' name - can be used by custom env.py scripts."
)
@click.option(
    "--sql",
    is_flag=True,
    default=False,
    help="Don't emit SQL to database - dump to standard output instead.",
)
@click.option("--revision", nargs=1, default="head", help="Revision identifier.")
def downgrade_database(tag, sql, revision):
    """Downgrades database schema to next newest version."""
    alembic_path = os.path.join(os.path.dirname(os.path.realpath(__file__)), "alembic.ini")
    alembic_cfg = AlembicConfig(alembic_path)

    if sql and revision == "-1":
        revision = "head:-1"

    alembic_command.downgrade(alembic_cfg, revision, sql=sql, tag=tag)
    click.secho("Success.", fg="green")


@dispatch_database.command("stamp")
@click.argument("revision", nargs=1, default="head")
@click.option(
    "--tag", default=None, help="Arbitrary 'tag' name - can be used by custom env.py scripts."
)
@click.option(
    "--sql",
    is_flag=True,
    default=False,
    help="Don't emit SQL to database - dump to standard output instead.",
)
def stamp_database(revision, tag, sql):
    """Forces the database to a given revision."""
    alembic_path = os.path.join(os.path.dirname(os.path.realpath(__file__)), "alembic.ini")
    alembic_cfg = AlembicConfig(alembic_path)
    alembic_command.stamp(alembic_cfg, revision, sql=sql, tag=tag)


@dispatch_database.command("revision")
@click.option(
    "-d", "--directory", default=None, help=('migration script directory (default is "migrations")')
)
@click.option("-m", "--message", default=None, help="Revision message")
@click.option(
    "--autogenerate",
    is_flag=True,
    help=(
        "Populate revision script with candidate migration "
        "operations, based on comparison of database to model"
    ),
)
@click.option(
    "--sql", is_flag=True, help=("Don't emit SQL to database - dump to standard output " "instead")
)
@click.option(
    "--head",
    default="head",
    help=("Specify head revision or <branchname>@head to base new " "revision on"),
)
@click.option(
    "--splice", is_flag=True, help=('Allow a non-head revision as the "head" to splice onto')
)
@click.option(
    "--branch-label", default=None, help=("Specify a branch label to apply to the new revision")
)
@click.option(
    "--version-path", default=None, help=("Specify specific path from config for version file")
)
@click.option(
    "--rev-id", default=None, help=("Specify a hardcoded revision id instead of generating " "one")
)
def revision_database(
    directory, message, autogenerate, sql, head, splice, branch_label, version_path, rev_id
):
    """Create new database revision."""
    alembic_path = os.path.join(os.path.dirname(os.path.realpath(__file__)), "alembic.ini")
    alembic_cfg = AlembicConfig(alembic_path)
    alembic_command.revision(
        alembic_cfg,
        message,
        autogenerate=autogenerate,
        sql=sql,
        head=head,
        splice=splice,
        branch_label=branch_label,
        version_path=version_path,
        rev_id=rev_id,
    )


@dispatch_cli.group("scheduler")
def dispatch_scheduler():
    """Container for all dispatch scheduler commands."""
    # we need scheduled tasks to be imported
    from .incident.scheduled import daily_summary, auto_tagger  # noqa
    from .task.scheduled import sync_tasks, create_task_reminders  # noqa
    from .term.scheduled import sync_terms  # noqa
    from .document.scheduled import sync_document_terms  # noqa
    from .tag.scheduled import sync_tags  # noqa


@dispatch_scheduler.command("list")
def list_tasks():
    """Prints and runs all currently configured periodic tasks, in seperate event loop."""
    table = []
    for task in scheduler.registered_tasks:
        table.append([task["name"], task["job"].period, task["job"].at_time])

    click.secho(tabulate(table, headers=["Task Name", "Period", "At Time"]), fg="blue")


@dispatch_scheduler.command("start")
@click.argument("tasks", nargs=-1)
@click.option("--eager", is_flag=True, default=False, help="Run the tasks immediately.")
def start_tasks(tasks, eager):
    """Starts the scheduler."""
    if tasks:
        for task in scheduler.registered_tasks:
            if task["name"] not in tasks:
                scheduler.remove(task)

    if eager:
        for task in tasks:
            for r_task in scheduler.registered_tasks:
                if task == r_task["name"]:
                    click.secho(f"Eagerly running: {task}", fg="blue")
                    r_task["func"]()
                    break
            else:
                click.secho(f"Task not found. TaskName: {task}", fg="red")

    click.secho("Starting scheduler...", fg="blue")
    scheduler.start()


@dispatch_cli.group("server")
def dispatch_server():
    """Container for all dispatch server commands."""
    pass


@dispatch_server.command("routes")
def show_routes():
    """Prints all available routes."""
    from dispatch.main import api_router

    table = []
    for r in api_router.routes:
        auth = False
        for d in r.dependencies:
            if d.dependency.__name__ == "get_current_user":  # TODO this is fragile
                auth = True
        table.append([r.path, auth, ",".join(r.methods)])

    click.secho(tabulate(table, headers=["Path", "Authenticated", "Methods"]), fg="blue")


@dispatch_server.command("config")
def show_config():
    """Prints the current config as dispatch sees it."""
    import sys
    import inspect
    from dispatch import config

    func_members = inspect.getmembers(sys.modules[config.__name__])

    table = []
    for key, value in func_members:
        if key.isupper():
            table.append([key, value])

    click.secho(tabulate(table, headers=["Key", "Value"]), fg="blue")


@dispatch_server.command("develop")
@click.option(
    "--log-level",
    type=click.Choice(["debug", "info", "error", "warning", "critical"]),
    default="debug",
    help="Log level to use.",
)
def run_server(log_level):
    """Runs a simple server for development."""
    # Uvicorn expects lowercase logging levels; the logging package expects upper.
    os.environ["LOG_LEVEL"] = log_level.upper()
    if not config.STATIC_DIR:
        import atexit
        from subprocess import Popen

        # take our frontend vars and export them for the frontend to consume
        envvars = os.environ.copy()
        envvars.update({x: getattr(config, x) for x in dir(config) if x.startswith("VUE_APP_")})

        p = Popen(["npm", "run", "serve"], cwd="src/dispatch/static/dispatch", env=envvars)
        atexit.register(p.terminate)
    uvicorn.run("dispatch.main:app", debug=True, log_level=log_level)


dispatch_server.add_command(uvicorn_main, name="start")


@dispatch_server.command("shell")
@click.argument("ipython_args", nargs=-1, type=click.UNPROCESSED)
def shell(ipython_args):
    """Starts an ipython shell importing our app. Useful for debugging."""
    import IPython
    from IPython.terminal.ipapp import load_default_config

    config = load_default_config()

    config.TerminalInteractiveShell.banner1 = f"""Python {sys.version} on {sys.platform}
IPython: {IPython.__version__}"""

    IPython.start_ipython(argv=ipython_args, user_ns={}, config=config)


def entrypoint():
    """The entry that the CLI is executed from"""
    try:
        dispatch_cli()
    except DispatchException as e:
        click.secho(f"ERROR: {e}", bold=True, fg="red")


if __name__ == "__main__":
    entrypoint()<|MERGE_RESOLUTION|>--- conflicted
+++ resolved
@@ -216,23 +216,15 @@
         Base.metadata.create_all(engine)
         alembic_command.stamp(alembic_cfg, "head")
     else:
-<<<<<<< HEAD
         conn = engine.connect()
         context = MigrationContext.configure(conn)
         current_rev = context.get_current_revision()
         if not current_rev:
-=======
-        if not alembic_command.current(alembic_cfg):
->>>>>>> 950ff2db
             Base.metadata.create_all(engine)
             alembic_command.stamp(alembic_cfg, "head")
         else:
             alembic_command.upgrade(alembic_cfg, revision, sql=sql, tag=tag)
-<<<<<<< HEAD
-
     sync_triggers()
-=======
->>>>>>> 950ff2db
     click.secho("Success.", fg="green")
 
 
